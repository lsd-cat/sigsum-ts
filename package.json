{
  "name": "sigsum",
  "version": "0.2.0",
  "description": "A Sigsum proof verifier for the browser.",
  "main": "dist/verify.js",
  "types": "dist/verify.d.ts",
  "scripts": {
    "build": "tsc",
    "test": "vitest run",
    "coverage": "vitest run --coverage",
    "lint": "npx eslint . --fix && npx prettier --write .",
    "clean": "rm -rf dist/*"
  },
  "keywords": [
    "sigsum",
    "ed25519",
    "transparency",
    "browser",
    "typescript"
  ],
  "author": "Giulio B",
  "license": "MIT",
  "homepage": "https://github.com/freedomofpress/sigsum-ts#readme",
  "repository": "github:freedomofpress/sigsum-ts",
  "bugs": "https://github.com/freedomofpress/sigsum-ts/issues",
  "devDependencies": {
<<<<<<< HEAD
    "@vitest/coverage-v8": "^4.0.5",
=======
    "typescript": "^5.9.3",
    "vitest": "^4.0.8",
    "@vitest/coverage-v8": "^4.0.8",
>>>>>>> 8568bf8e
    "eslint-plugin-simple-import-sort": "^12.1.1",
    "typescript": "^5.9.3",
    "typescript-eslint": "^8.46.2",
    "vitest": "^4.0.5"
  },
  "dependencies": {
    "yargs": "^18.0.0"
  }
}<|MERGE_RESOLUTION|>--- conflicted
+++ resolved
@@ -24,13 +24,9 @@
   "repository": "github:freedomofpress/sigsum-ts",
   "bugs": "https://github.com/freedomofpress/sigsum-ts/issues",
   "devDependencies": {
-<<<<<<< HEAD
-    "@vitest/coverage-v8": "^4.0.5",
-=======
     "typescript": "^5.9.3",
     "vitest": "^4.0.8",
     "@vitest/coverage-v8": "^4.0.8",
->>>>>>> 8568bf8e
     "eslint-plugin-simple-import-sort": "^12.1.1",
     "typescript": "^5.9.3",
     "typescript-eslint": "^8.46.2",
